--- conflicted
+++ resolved
@@ -1166,13 +1166,7 @@
    * @throws Exception if an error occurs
    * @see #toHtmlElement(WebElement)
    */
-<<<<<<< HEAD
   protected WebWindow getWebWindowOf(final HtmlUnitRemoteDriver driver) throws Exception {
-      final Field field = HtmlUnitRemoteDriver.class.getDeclaredField("currentWindow");
-      field.setAccessible(true);
-      return (WebWindow) field.get(driver);
-=======
-  protected WebWindow getWebWindowOf(final HtmlUnitDriver driver) throws Exception {
     return null;
 //      final String sessionId = driver.getSessionId().toString();
 //      final Method getDriver = Session.class.getDeclaredMethod("getDriver", String.class);
@@ -1181,7 +1175,6 @@
 //      final Field field = localDriver.getClass().getDeclaredField("currentWindow");
 //      field.setAccessible(true);
 //      return (WebWindow) field.get(localDriver);
->>>>>>> f7922373
   }
 
   /**
