// Licensed to the Software Freedom Conservancy (SFC) under one
// or more contributor license agreements.  See the NOTICE file
// distributed with this work for additional information
// regarding copyright ownership.  The SFC licenses this file
// to you under the Apache License, Version 2.0 (the
// "License"); you may not use this file except in compliance
// with the License.  You may obtain a copy of the License at
//
//   http://www.apache.org/licenses/LICENSE-2.0
//
// Unless required by applicable law or agreed to in writing,
// software distributed under the License is distributed on an
// "AS IS" BASIS, WITHOUT WARRANTIES OR CONDITIONS OF ANY
// KIND, either express or implied.  See the License for the
// specific language governing permissions and limitations
// under the License.

package org.openqa.selenium.htmlunit;

import java.io.IOException;

import org.openqa.selenium.Keys;
import org.openqa.selenium.WebDriverException;

import com.gargoylesoftware.htmlunit.html.HtmlElement;
import com.gargoylesoftware.htmlunit.html.HtmlFileInput;
import com.gargoylesoftware.htmlunit.html.HtmlInput;
import com.gargoylesoftware.htmlunit.html.Keyboard;

/**
 * Implements keyboard operations using the HtmlUnit WebDriver.
 *
 */
public class HtmlUnitKeyboard implements org.openqa.selenium.interactions.Keyboard {
  private KeyboardModifiersState modifiersState = new KeyboardModifiersState();
  private final HtmlUnitDriver parent;
  private HtmlElement lastElement;

  HtmlUnitKeyboard(HtmlUnitDriver parent) {
    this.parent = parent;
  }

  @Override
  public void sendKeys(CharSequence... keysToSend) {
    HtmlUnitWebElement htmlElem = (HtmlUnitWebElement) parent.switchTo().activeElement();
    sendKeys(htmlElem, false, keysToSend);
  }

  void sendKeys(HtmlUnitWebElement htmlElem, boolean releaseAllAtEnd, CharSequence... value) {
    htmlElem.verifyCanInteractWithElement(false);

    final HtmlElement element = (HtmlElement) htmlElem.element;
    final boolean inputElement = element instanceof HtmlInput;
    InputKeysContainer keysContainer = new InputKeysContainer(inputElement, value);

    htmlElem.switchFocusToThisIfNeeded();

    sendKeys(element, keysContainer, releaseAllAtEnd);

    if (inputElement && keysContainer.wasSubmitKeyFound() && ((HtmlInput) element).getEnclosingForm() != null) {
      htmlElem.submit();
    }
  }

<<<<<<< HEAD
  public void sendKeys(HtmlElement element, InputKeysContainer keysToSend, boolean releaseAllAtEnd) {
=======
  private void sendKeys(HtmlElement element, InputKeysContainer keysToSend, boolean releaseAllAtEnd) {
>>>>>>> ff5c361b
    keysToSend.setCapitalization(modifiersState.isShiftPressed());
    String keysSequence = keysToSend.toString();

    // HtmlElement.type doesn't modify the value of a file input element. Special case.
    if (element instanceof HtmlFileInput) {
      HtmlFileInput fileInput = (HtmlFileInput) element;
      fileInput.setValueAttribute(keysSequence);
      return;
    }

    try {
      Keyboard keyboard = asHtmlUnitKeyboard(lastElement != element, keysSequence, true);
      if (releaseAllAtEnd) {
        if (isShiftPressed()) {
          addToKeyboard(keyboard, Keys.SHIFT.charAt(0), false);
        }
        if (isAltPressed()) {
          addToKeyboard(keyboard, Keys.ALT.charAt(0), false);
        }
        if (isCtrlPressed()) {
          addToKeyboard(keyboard, Keys.CONTROL.charAt(0), false);
        }
      }
      element.type(keyboard);
    } catch (IOException e) {
      throw new WebDriverException(e);
    }
    lastElement = element;
  }

  private Keyboard asHtmlUnitKeyboard(final boolean startAtEnd, final CharSequence keysSequence, final boolean isPress) {
    Keyboard keyboard = new Keyboard(startAtEnd);
    for (int i = 0; i < keysSequence.length(); i++) {
      char ch = keysSequence.charAt(i);
      addToKeyboard(keyboard, ch, isPress);
    }
    return keyboard;
  }

  private void addToKeyboard(final Keyboard keyboard, char ch, final boolean isPress) {
    if (HtmlUnitKeyboardMapping.isSpecialKey(ch)) {
      int keyCode = HtmlUnitKeyboardMapping.getKeysMapping(ch);
      if (isPress) {
        keyboard.press(keyCode);
        modifiersState.storeKeyDown(ch);
      }
      else {
        keyboard.release(keyCode);
        modifiersState.storeKeyUp(ch);
      }
    }
    else {
      keyboard.type(ch);
    }
  }

  @Override
  public void pressKey(CharSequence keyToPress) {
    HtmlUnitWebElement htmlElement = (HtmlUnitWebElement) parent.switchTo().activeElement();
    HtmlElement element = (HtmlElement) htmlElement.element;
    try {
      element.type(asHtmlUnitKeyboard(lastElement != element, keyToPress, true));
    } catch (IOException e) {
      throw new WebDriverException(e);
    }
    for (int i = 0; i < keyToPress.length(); i++) {
      char ch = keyToPress.charAt(i);
      modifiersState.storeKeyDown(ch);
    }
  }

  @Override
  public void releaseKey(CharSequence keyToRelease) {
    HtmlUnitWebElement htmlElement = (HtmlUnitWebElement) parent.switchTo().activeElement();
    HtmlElement element = (HtmlElement) htmlElement.element;
    try {
      element.type(asHtmlUnitKeyboard(lastElement != element, keyToRelease, false));
    } catch (IOException e) {
      throw new WebDriverException(e);
    }
    for (int i = 0; i < keyToRelease.length(); i++) {
      char ch = keyToRelease.charAt(i);
      modifiersState.storeKeyUp(ch);
    }
  }

  public boolean isShiftPressed() {
    return modifiersState.isShiftPressed();
  }

  public boolean isCtrlPressed() {
    return modifiersState.isCtrlPressed();
  }

  public boolean isAltPressed() {
    return modifiersState.isAltPressed();
  }

}<|MERGE_RESOLUTION|>--- conflicted
+++ resolved
@@ -62,11 +62,7 @@
     }
   }
 
-<<<<<<< HEAD
-  public void sendKeys(HtmlElement element, InputKeysContainer keysToSend, boolean releaseAllAtEnd) {
-=======
   private void sendKeys(HtmlElement element, InputKeysContainer keysToSend, boolean releaseAllAtEnd) {
->>>>>>> ff5c361b
     keysToSend.setCapitalization(modifiersState.isShiftPressed());
     String keysSequence = keysToSend.toString();
 
